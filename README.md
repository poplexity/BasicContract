--- conflicted
+++ resolved
@@ -4,11 +4,7 @@
 - approve : Give spending privileges to another account
 - transferfrom: Spend funds in the name of another account which preapproved the spender
 
-<<<<<<< HEAD
-<img src="./ledgers.png" width="700">
-=======
 # Ethereum vs EOSio
->>>>>>> ef62303f
 
 On the Ethereum platform, tokens are implemented as ledgers with a Solidity smart contract. One token/ledger per contract. These ERC20 ledgers are set as two column tables comprising user accounts and account balances (see left illustration below) and stored in the scope of the contract. Hence, to query all of a users account balances, we need a list of all ERC20 contract addresses of the relevant tokens. 
 
